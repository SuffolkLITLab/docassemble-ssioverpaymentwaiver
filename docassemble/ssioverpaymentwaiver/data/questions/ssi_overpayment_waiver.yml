--- conflicted
+++ resolved
@@ -1047,11 +1047,7 @@
     maxlength: 125
     show if:
       variable: first_overpayment
-<<<<<<< HEAD
-      is: False    
-=======
       is: False 
->>>>>>> 38693afd
 ---
 id: expected financial changes
 comment: |
